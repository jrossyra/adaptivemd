--- conflicted
+++ resolved
@@ -740,11 +740,7 @@
      "name": "stdout",
      "output_type": "stream",
      "text": [
-<<<<<<< HEAD
-      "<adaptivemd.engine.engine.TrajectoryExtensionTask object at 0x110e22510>\n"
-=======
       "<adaptivemd.engine.engine.TrajectoryExtensionTask object at 0x112ab5490>\n"
->>>>>>> 41438f31
      ]
     }
    ],
@@ -768,11 +764,7 @@
      "name": "stdout",
      "output_type": "stream",
      "text": [
-<<<<<<< HEAD
-      "<adaptivemd.engine.engine.TrajectoryGenerationTask object at 0x110e22510>\n"
-=======
       "<adaptivemd.engine.engine.TrajectoryGenerationTask object at 0x112ab5a10>\n"
->>>>>>> 41438f31
      ]
     }
    ],
@@ -945,7 +937,7 @@
   },
   {
    "cell_type": "code",
-   "execution_count": 36,
+   "execution_count": 33,
    "metadata": {},
    "outputs": [
     {
@@ -954,7 +946,7 @@
        "u'success'"
       ]
      },
-     "execution_count": 36,
+     "execution_count": 33,
      "metadata": {},
      "output_type": "execute_result"
     }
