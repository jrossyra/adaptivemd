--- conflicted
+++ resolved
@@ -51,20 +51,7 @@
     {
      "data": {
       "text/plain": [
-<<<<<<< HEAD
-       "[u'rp_testing',\n",
-       " u'rp_testing_10',\n",
-       " u'rp_testing_2',\n",
-       " u'rp_testing_3',\n",
-       " u'rp_testing_4_eugen',\n",
-       " u'rp_testing_5',\n",
-       " u'rp_testing_BPEV2P',\n",
-       " u'rp_testing_W4KX2Y',\n",
-       " u'rp_testing_manuel',\n",
-       " u'rp_testing_modeller_1']"
-=======
        "[u'rp_testing_3', u'rp_testing_modeller_1']"
->>>>>>> a2c0ef6e
       ]
      },
      "execution_count": 3,
@@ -84,19 +71,7 @@
     {
      "data": {
       "text/plain": [
-<<<<<<< HEAD
-       "[u'rp_testing',\n",
-       " u'rp_testing_10',\n",
-       " u'rp_testing_2',\n",
-       " u'rp_testing_3',\n",
-       " u'rp_testing_4_eugen',\n",
-       " u'rp_testing_5',\n",
-       " u'rp_testing_BPEV2P',\n",
-       " u'rp_testing_W4KX2Y',\n",
-       " u'rp_testing_manuel']"
-=======
        "[u'rp_testing_3']"
->>>>>>> a2c0ef6e
       ]
      },
      "execution_count": 4,
@@ -133,16 +108,6 @@
      "data": {
       "text/plain": [
        "[(store.configurations[Configuration] : 3 object(s),\n",
-<<<<<<< HEAD
-       "  59564524428139328165029756781459406900L,\n",
-       "  59564524428139328165029756781459406900L),\n",
-       " (store.configurations[Configuration] : 3 object(s),\n",
-       "  59564524428139328165029756781459406902L,\n",
-       "  59564524428139328165029756781459406902L),\n",
-       " (store.configurations[Configuration] : 3 object(s),\n",
-       "  59564524428139328165029756781459406904L,\n",
-       "  59564524428139328165029756781459406904L)]"
-=======
        "  206822736530041365196398208727486824500L,\n",
        "  206822736530041365196398208727486824500L),\n",
        " (store.configurations[Configuration] : 3 object(s),\n",
@@ -151,7 +116,6 @@
        " (store.configurations[Configuration] : 3 object(s),\n",
        "  206822736530041365196398208727486824504L,\n",
        "  206822736530041365196398208727486824504L)]"
->>>>>>> a2c0ef6e
       ]
      },
      "execution_count": 6,
@@ -205,20 +169,7 @@
     {
      "data": {
       "text/plain": [
-<<<<<<< HEAD
-       "[u'rp_testing',\n",
-       " u'rp_testing_10',\n",
-       " u'rp_testing_2',\n",
-       " u'rp_testing_3',\n",
-       " u'rp_testing_4_eugen',\n",
-       " u'rp_testing_5',\n",
-       " u'rp_testing_BPEV2P',\n",
-       " u'rp_testing_W4KX2Y',\n",
-       " u'rp_testing_manuel',\n",
-       " u'rp_testing_modeller_1']"
-=======
        "[u'rp_testing_3', u'rp_testing_modeller_1']"
->>>>>>> a2c0ef6e
       ]
      },
      "execution_count": 7,
